--- conflicted
+++ resolved
@@ -37,11 +37,7 @@
 This project contains 3 scripts that can be used in conjunction with one another or separately. Configuration for these scripts is given in a config.json file in the targets/ folder.
 
 * All scripts are located in the source folder.
-<<<<<<< HEAD
-* To start one of the scripts use 'Python3 fc_script.py argument', where the argument is either the name of a station (-s) (e.g. 'gefcom2017/ct_data') or the path (-c) of the corresponding config file located in the model_ folders.
-=======
 * To start one of the scripts use 'Python3 script.py argument', where the argument is either the name of a station (-s) (e.g. 'gefcom2017/ct_data') or the path (-c) of the corresponding config file located in the model_ folders.
->>>>>>> a64ca942
 * To prepare load and weather data from selected stations run ./source/preprocess.py
 * To train a recurrent neural network model specifically parametrized for the selected station and prepared data run ./source/train.py
 * To analyze the performance of the forecast: ./source/evaluate.py
