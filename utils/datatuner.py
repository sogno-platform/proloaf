# Copyright 2021 The ProLoaF Authors. All Rights Reserved.
#
# Licensed to the Apache Software Foundation (ASF) under one
# or more contributor license agreements.  See the NOTICE file
# distributed with this work for additional information
# regarding copyright ownership.  The ASF licenses this file
# to you under the Apache License, Version 2.0 (the
# "License"); you may not use this file except in compliance
# with the License.  You may obtain a copy of the License at
#
#  http://www.apache.org/licenses/LICENSE-2.0
#
# Unless required by applicable law or agreed to in writing,
# software distributed under the License is distributed on an
# "AS IS" BASIS, WITHOUT WARRANTIES OR CONDITIONS OF ANY
# KIND, either express or implied.  See the License for the
# specific language governing permissions and limitations
# under the License.
# ==============================================================================

"""   Handles dataframes and holds functions for scaling, rescaling, fill_missing..."""

import numpy as np
import pandas as pd
from sklearn.preprocessing import RobustScaler
from sklearn.preprocessing import StandardScaler
from sklearn.preprocessing import MinMaxScaler

# import torch
# import shutil
# import matplotlib.pyplot as plt
# import sklearn as sk
# from sklearn import preprocessing
# import torch
# import sklearn


def load_dataframe(data_path):
    def parser(x):
        return pd.datetime.strptime(x, "%Y-%m-%d %H:%M:%S")

    print("> Load data from '{}'... ".format(data_path), end="")
    df = pd.read_excel(data_path, parse_dates=[0], date_parser=parser)
    print("done!")

    return df


def ranges(nums):
    nums = sorted(set(nums))
    gaps = [[s, e] for s, e in zip(nums, nums[1:]) if s + 1 < e]
    edges = iter(nums[:1] + sum(gaps, []) + nums[-1:])
    return list(zip(edges, edges))


def custom_interpolate(df):
    """
    Interpolates the features with missing values in a time series data frame

    for each feature/columns,
    ---> finds the range of intervals of missing values
    ---> for each of the missing value in these intervals
        ---> collect the the previous day's value and the next day's value (t-24 & t+24) at that time instant
        ---> if any of them is missing, go for the next day(t-48 , t+48 as such)
        ---> take average of them
        ---> to account for the trend, shift the values by the slope of the interval extremes

    :param: data frame with missing values
    :return: data frame with interpolated values
    """
    rows, columns = np.where(pd.isnull(df))
    miss_rows_ranges = ranges(rows)

    for i in range(len(miss_rows_ranges)):

        start, end = miss_rows_ranges[i]
        # dur = end - start
        p = 24  # periodicity

        for col in range(len(df.columns)):
            seas = np.zeros(len(df))
            if (
                start == end and end + 1 <= df.shape[0] and start - 1 >= 0
            ):  # if single point, take average of the nearby ones
                t = start
                df.iloc[t, col] = (df.iloc[t - 1, col] + df.iloc[t + 1, col]) / 2
            else:
                if (start - p) <= 0 or (end + p) > (df.shape[0]):
                    df = df.interpolate(method="pchip")  # check this if ok
                else:
                    for t in range(start, end + 1):
                        p1 = p
                        p2 = p
                        while np.isnan(df.iloc[t - p1, col]):
                            p1 += p
                        while np.isnan(df.iloc[t + p2, col]):
                            p2 += p

                        seas[t] = (df.iloc[t - p1, col] + df.iloc[t + p2, col]) / 2
                    trend1 = np.poly1d(
                        np.polyfit([start, end], [seas[start], seas[end]], 1)
                    )
                    trend2 = np.poly1d(
                        np.polyfit(
                            [start - 1, end + 1],
                            [df.iloc[start - 1, col], df.iloc[end + 1, col]],
                            1,
                        )
                    )

                    for t in range(start, end + 1):
                        df.iloc[t, col] = seas[t] - trend1(t) + trend2(t)
    return df


def fill_if_missing(df):
    if df.isnull().values.any():
        print("Some values are NaN. They are being filled...")
        custom_interpolate(df)
        print("...interpolation finished! No missing data left.")
    else:
        print("No missing data \n")
    return df

<<<<<<< HEAD

def extract(df, horizon):
=======
def extract(df, horizon, anchor_key=0, filter_df=False):
>>>>>>> ae2ede1d

    """
    Extracts data from the input data frame and reshapes into suitable input form for LSTM cell

    Parameters
    ----------
    df      : pandas.dataframe
              input dataframe

    horizon : int
              horizon/forecast length

    Returns
    -------
    reshaped_data: nd-array
                   numpy input array
    """

    number_of_samples = df.shape[0] - horizon + 1
    idx_remove=[]
    if number_of_samples <= 0:
        number_of_samples = 1
    if df.ndim > 1:
        number_of_features = df.shape[1]
        reshaped_data = np.empty([number_of_samples, horizon, number_of_features])
        for i in range(number_of_samples):
<<<<<<< HEAD
            reshaped_data[i, :, :] = df.iloc[i : i + horizon, :]
    else:
        reshaped_data = np.empty([number_of_samples, horizon])
        for i in range(number_of_samples):
            reshaped_data[i, :] = df.iloc[i : i + horizon]
=======
            reshaped_data[i, :, :] = df.iloc[i:i + horizon, :]
            if isinstance(anchor_key, str) and anchor_key not in df.iloc[i].name:
                idx_remove.append(i)
    else:
        reshaped_data = np.empty([number_of_samples, horizon])
        for i in range(number_of_samples):
            reshaped_data[i, :] = df.iloc[i:i + horizon]
            if isinstance(anchor_key, str) and anchor_key not in df.iloc[i].name:
                idx_remove.append(i)
    if isinstance(anchor_key, str):
        reshaped_data = np.delete(reshaped_data, idx_remove, axis=0)
    if filter_df:
        filtered_df=df
        filtered_df=filtered_df.drop(filtered_df.index[idx_remove], inplace=True)
        return reshaped_data, filtered_df
>>>>>>> ae2ede1d
    return reshaped_data


def scale(df, scaler):
    """

    :param df: input dataframe
    :param scaler: scikit-learn scaler used by the model while training
    :return: scaled dataframe
    """
    df_new = scaler.transform(df)
    df_new = pd.DataFrame(df_new, columns=df.columns)
    return df_new


def rescale(values, scaler):
    # rescaling
    df_rescaled = pd.DataFrame(scaler.inverse_transform(values))
    return df_rescaled


def rescale_manually(net, output, targets, target_position=0, **PAR):
    # TODO: isn't this also in a function of datatuner
    # get parameters 'scale' and 'center'
    for group in PAR["feature_groups"]:
        if group["features"] is not None and PAR["target_id"] in group["features"]:
            scaler_name = group["name"]
            scaler = net.scalers[scaler_name]
            scale = scaler.scale_.take(target_position)
            break  # assuming target column can only be scaled once

    if type(scaler) == RobustScaler:
        # customized inversion robust_scaler
        if scaler.center_.any() == False:  # no center shift applied
            center = 0
        else:
            center = scaler.center_.take(target_position)
        scale = scaler.scale_.take(
            target_position
        )  # The (scaled) interquartile range for each feature in the training set
    elif type(scaler) == StandardScaler:
        if scaler.mean_.take(target_position) == None:
            center = 0
        else:
            center = scaler.mean_.take(target_position)
        scale = scaler.scale_.take(target_position)
    elif type(scaler) == MinMaxScaler:
        range_min = scaler.feature_range[0]
        range_max = scaler.feature_range[1]
        data_max = scaler.data_max_.take(target_position)
        data_min = scaler.data_min_.take(target_position)
        scale = (data_max - data_min) / (range_max - range_min)
        center = data_min - range_min * scale

    # rescale
    loss_type = net.criterion  # check the name here
    targets_rescaled = (targets * scale) + center
    if loss_type == "pinball":
        expected_values = (output[1] * scale) + center
        quantiles = (output[0] * scale) + center
    elif loss_type == "nll_gauss" or loss_type == "crps":
        expected_values = (output[0] * scale) + center
        variances = output[1] * (scale ** 2)
    # TODO: else options

    return expected_values, targets


def scale_all(df: pd.DataFrame, feature_groups, start_date=None, scalers={}, **_):
    # grouping should be an array of dicts.
    # each dict defines a scaler and the featrues to be scaled
    # returns a list of dataframes with the scaled features/targets, and the according scalers in a dict defined by the "name" keyword.
    # TODO should these be named for potential double scaling (name can be used as suffix in join)
    # TODO check if it is critical that we do not use fitted scalers in evaluate script
    scaled_features = pd.DataFrame(index=df.index)[start_date:]
    # scalers = {}
    for group in feature_groups:
        df_to_scale = df.filter(group["features"])[start_date:]

        if group["name"] in scalers:
            scaler = scalers[group["name"]]
        else:
            scaler = None
            if group["scaler"] is None or group["scaler"][0] is None:
                if group["name"] != "aux":
                    print(
                        group["name"]
                        + " features were not scaled, if this was unintentional check the config file."
                    )
            elif group["scaler"][0] == "standard":
                scaler = StandardScaler()
            elif group["scaler"][0] == "robust":
                scaler = RobustScaler(
                    quantile_range=(group["scaler"][1], group["scaler"][2])
                )
            elif group["scaler"][0] == "minmax":
                scaler = MinMaxScaler(
                    feature_range=(group["scaler"][1], group["scaler"][2])
                )
            else:
                raise RuntimeError("scaler could not be generated")
            if scaler is not None:
                scaler.fit(df_to_scale)

        if group["features"] is not None:
            df_to_scale = df.filter(group["features"])[start_date:]
            if scaler is not None:
                add_scaled_features = pd.DataFrame(
                    scaler.transform(df_to_scale),
                    columns=df_to_scale.columns,
                    index=df_to_scale.index,
                )
                scaled_features = scaled_features.join(
                    add_scaled_features
                )  # merge differently scaled dataframes
            else:
                scaled_features = scaled_features.join(df_to_scale)

            scalers[group["name"]] = scaler
    return scaled_features, scalers


def constructDf(
    data,
    columns,
    train_split,
    forecast_horizon,
    history_horizon,
    interval=1,
    number_forecasts=0,
    limit_memory=False,
):
    """
    Constructs and re-orders data for training

    Parameters
    ----------
    data                     : DataFrame with all data

    columns                  : columns used in model target+exog

    forecast_time            : str Time where forecasts should start

    forecast_horizon         : number of forecast steps into the future

    number_forecasts         : number of forecasts er default 0 -->forecast over whole test-period

    interval                 : number of time_steps between every forecast, default 1 -->simulate forecast with moving
                                window of 1 timestep

    recent_memory            : number of past time_steps if None all past data is used

    limit_memory             : true when history horizon shall limit the recent memory


    Returns
    -------
    1)input_matrix          : list of DataFrames for input
    2)output_matrix         : list of DataFrames for output

    """
    train = []
    test = []

    train_test_split = int(train_split * len(data))
    df = data[columns]
    recent_memory = 0
    if number_forecasts == 0:
        number_forecasts = len(data)

    if history_horizon != 0 and limit_memory:
        recent_memory = max(0, train_test_split - history_horizon)

    for i in range(number_forecasts):
        forecast_start = train_test_split + 1 + interval * i
        if (forecast_start + forecast_horizon) > len(df):
            # break when end of test period is reached in next iteration.
            break
        train.append(
            pd.DataFrame(df.iloc[recent_memory:forecast_start], columns=df.columns)
        )
        test.append(
            pd.DataFrame(
                df.iloc[forecast_start : forecast_start + forecast_horizon],
                columns=df.columns,
            )
        )
    return train, test<|MERGE_RESOLUTION|>--- conflicted
+++ resolved
@@ -122,12 +122,8 @@
         print("No missing data \n")
     return df
 
-<<<<<<< HEAD
-
-def extract(df, horizon):
-=======
+
 def extract(df, horizon, anchor_key=0, filter_df=False):
->>>>>>> ae2ede1d
 
     """
     Extracts data from the input data frame and reshapes into suitable input form for LSTM cell
@@ -147,36 +143,28 @@
     """
 
     number_of_samples = df.shape[0] - horizon + 1
-    idx_remove=[]
+    idx_remove = []
     if number_of_samples <= 0:
         number_of_samples = 1
     if df.ndim > 1:
         number_of_features = df.shape[1]
         reshaped_data = np.empty([number_of_samples, horizon, number_of_features])
         for i in range(number_of_samples):
-<<<<<<< HEAD
             reshaped_data[i, :, :] = df.iloc[i : i + horizon, :]
-    else:
-        reshaped_data = np.empty([number_of_samples, horizon])
-        for i in range(number_of_samples):
-            reshaped_data[i, :] = df.iloc[i : i + horizon]
-=======
-            reshaped_data[i, :, :] = df.iloc[i:i + horizon, :]
             if isinstance(anchor_key, str) and anchor_key not in df.iloc[i].name:
                 idx_remove.append(i)
     else:
         reshaped_data = np.empty([number_of_samples, horizon])
         for i in range(number_of_samples):
-            reshaped_data[i, :] = df.iloc[i:i + horizon]
+            reshaped_data[i, :] = df.iloc[i : i + horizon]
             if isinstance(anchor_key, str) and anchor_key not in df.iloc[i].name:
                 idx_remove.append(i)
     if isinstance(anchor_key, str):
         reshaped_data = np.delete(reshaped_data, idx_remove, axis=0)
     if filter_df:
-        filtered_df=df
-        filtered_df=filtered_df.drop(filtered_df.index[idx_remove], inplace=True)
+        filtered_df = df
+        filtered_df = filtered_df.drop(filtered_df.index[idx_remove], inplace=True)
         return reshaped_data, filtered_df
->>>>>>> ae2ede1d
     return reshaped_data
 
 
