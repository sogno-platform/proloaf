--- conflicted
+++ resolved
@@ -278,7 +278,6 @@
 
 
 def rescale_manually(net, output, targets, target_position=0, **PAR):
-<<<<<<< HEAD
     """
     Manually rescales data that was previously scaled
 
@@ -305,16 +304,9 @@
     #TODO: isn't this also in a function of datatuner
     #TODO: finish documentation
     #get parameters 'scale' and 'center'
-    for group in PAR['feature_groups']:
-        if group['features'] is not None and PAR['target_id'] in group['features']:
-            scaler_name = group['name']
-=======
-    # TODO: isn't this also in a function of datatuner
-    # get parameters 'scale' and 'center'
     for group in PAR["feature_groups"]:
         if group["features"] is not None and PAR["target_id"] in group["features"]:
             scaler_name = group["name"]
->>>>>>> ea7975a9
             scaler = net.scalers[scaler_name]
             scale = scaler.scale_.take(target_position)
             break  # assuming target column can only be scaled once
@@ -341,16 +333,10 @@
         data_min = scaler.data_min_.take(target_position)
         scale = (data_max - data_min) / (range_max - range_min)
         center = data_min - range_min * scale
-<<<<<<< HEAD
     #TODO: else options
     
-    #rescale
-    loss_type = net.criterion # check the name here
-=======
-
     # rescale
     loss_type = net.criterion  # check the name here
->>>>>>> ea7975a9
     targets_rescaled = (targets * scale) + center
     if loss_type == "pinball":
         expected_values = (output[1] * scale) + center
@@ -362,8 +348,8 @@
 
     return expected_values, targets
 
-<<<<<<< HEAD
-def scale_all(df:pd.DataFrame, feature_groups, start_date = None, **_):
+
+def scale_all(df: pd.DataFrame, feature_groups, start_date=None, scalers={}, **_):
     """
     Scale and return the specified feature groups of the given DataFrame, each with their own
     scaler, beginning at the index 'start_date'
@@ -396,10 +382,6 @@
     RuntimeError
         Raised when no scaler could be generated - invalid scaler name in config file.
     """
-=======
-
-def scale_all(df: pd.DataFrame, feature_groups, start_date=None, scalers={}, **_):
->>>>>>> ea7975a9
     # grouping should be an array of dicts.
     # each dict defines a scaler and the features to be scaled
     # returns a list of dataframes with the scaled features/targets, and the according scalers in a dict defined by the "name" keyword.
@@ -413,19 +395,6 @@
         if group["name"] in scalers:
             scaler = scalers[group["name"]]
         else:
-<<<<<<< HEAD
-            raise RuntimeError("scaler could not be generated")
-
-        if group['features'] is not None:
-            df_to_scale = df.filter(group['features'])[start_date:]
-            if scaler is not None:
-                add_scaled_features = pd.DataFrame(scaler.fit_transform(df_to_scale), columns=df_to_scale.columns, index=df_to_scale.index)
-                scaled_features = scaled_features.join(add_scaled_features)  #merge differently scaled dataframes
-                scalers[group['name']] = scaler
-            else:
-                scaled_features = scaled_features.join(df_to_scale)
-
-=======
             scaler = None
             if group["scaler"] is None or group["scaler"][0] is None:
                 if group["name"] != "aux":
@@ -463,7 +432,6 @@
                 scaled_features = scaled_features.join(df_to_scale)
 
             scalers[group["name"]] = scaler
->>>>>>> ea7975a9
     return scaled_features, scalers
 
 
