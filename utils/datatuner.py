# Copyright 2021 The ProLoaF Authors. All Rights Reserved.
#
# Licensed to the Apache Software Foundation (ASF) under one
# or more contributor license agreements.  See the NOTICE file
# distributed with this work for additional information
# regarding copyright ownership.  The ASF licenses this file
# to you under the Apache License, Version 2.0 (the
# "License"); you may not use this file except in compliance
# with the License.  You may obtain a copy of the License at
#
#  http://www.apache.org/licenses/LICENSE-2.0
#
# Unless required by applicable law or agreed to in writing,
# software distributed under the License is distributed on an
# "AS IS" BASIS, WITHOUT WARRANTIES OR CONDITIONS OF ANY
# KIND, either express or implied.  See the License for the
# specific language governing permissions and limitations
# under the License.
# ==============================================================================

"""
Handle and manipulate dataframes

Includes functions for scaling, rescaling, filling missing values etc.
Some functions are no longer used directly in the project, but may nonetheless be
useful for testing or future applications.
"""

import numpy as np
import pandas as pd
from sklearn.preprocessing import RobustScaler
from sklearn.preprocessing import StandardScaler
from sklearn.preprocessing import MinMaxScaler
# import torch
# import shutil
# import matplotlib.pyplot as plt
# import sklearn as sk
# from sklearn import preprocessing
# import torch
# import sklearn

def load_dataframe(data_path):
    """
    Load the excel file at the given path into a pandas.DataFrame

    .. deprecated::
            This function is no longer used. Instead, use fc_prep.load_raw_data_xlsx, which
            does the same thing but allows multiple files to be read at once, and ensures the
            date column is correctly formatted.

    Parameters
    ----------
    data_path : string
        The path to the excel file that is to be loaded

    Returns
    -------
    pandas.DataFrame
        A DataFrame containing the loaded data
    """
    def parser(x):
        return pd.datetime.strptime(x, '%Y-%m-%d %H:%M:%S')

    print('> Load data from \'{}\'... '.format(data_path), end='')
    df = pd.read_excel(data_path, parse_dates=[0], date_parser=parser)
    print('done!')

    return df

def ranges(nums):
    """
    Take a list of numbers (sorted or unsorted) and return all contiguous ranges within the list

    Ranges should be returned as tuples, where the first value is the start of the range and
    the last value is the end (inclusive). Single numbers are returned as tuples where both
    values equal the number. e.g. [0, 2, 3, 4, 6] -> [(0,0), (2,4), (6,6)]

    Parameters
    ----------
    nums : ndarray
        A ndarray containing a list of numbers

    Returns
    -------
    List
        A list containing tuples, where each tuple represents a contiguous range from the
        input ndarray
    """
    nums = sorted(set(nums))
    gaps = [[s, e] for s, e in zip(nums, nums[1:]) if s + 1 < e]
    edges = iter(nums[:1] + sum(gaps, []) + nums[-1:])
    return list(zip(edges, edges))

def custom_interpolate(df):
    """
    Interpolate the features with missing values in a time series data frame

    for each feature/columns,
    - finds the range of intervals of missing values
    - for each of the missing value in these intervals
        + collect the the previous day's value and the next day's value (t-24 & t+24) at that time instant
        + if any of them are missing, go for the next day(t-48 , t+48 and so on)
        + take their average
        + to account for the trend, shift the values by the slope of the interval extremes

    Parameters
    ----------
    df : pandas.DataFrame
        DataFrame with missing values

    Returns
    -------
    pandas.DataFrame
        DataFrame with interpolated values
    """
    rows, columns = np.where(pd.isnull(df))
    miss_rows_ranges = ranges(rows)

    for i in range(len(miss_rows_ranges)):

        start, end = miss_rows_ranges[i]
        #dur = end - start
        p = 24  # periodicity

        for col in range(len(df.columns)):
            seas = np.zeros(len(df))
            if start == end and end+1<=df.shape[0] and start-1>=0:  # if single point, take average of the nearby ones
                t = start
                df.iloc[t, col] = (df.iloc[t - 1, col] + df.iloc[t + 1, col]) / 2
            else:
                if (start-p) <=0 or (end+p)>(df.shape[0]):
                    df = df.interpolate(method='pchip') # check this if ok
                else:
                    for t in range(start, end + 1):
                        p1 = p
                        p2 = p
                        while np.isnan(df.iloc[t - p1, col]):
                            p1 += p
                        while np.isnan(df.iloc[t + p2, col]):
                            p2 += p

                        seas[t] = (df.iloc[t - p1, col] + df.iloc[t + p2, col]) / 2
                    trend1 = np.poly1d(np.polyfit([start, end], [seas[start], seas[end]], 1))
                    trend2 = np.poly1d(
                        np.polyfit([start - 1, end + 1], [df.iloc[start - 1, col], df.iloc[end + 1, col]], 1))

                    for t in range(start, end + 1):
                        df.iloc[t, col] = seas[t] - trend1(t) + trend2(t)
    return df

def fill_if_missing(df):
    """
    If the given pandas.DataFrame has any NaN values, they are replaced with interpolated values

    Parameters
    ----------
    df : pandas.DataFrame
        A pandas.DataFrame for which NaN values need to be replaced by interpolated values

    Returns
    -------
    pandas.DataFrame
        A pandas.DataFrame with no NaN values
    """
    if df.isnull().values.any():
        print('Some values are NaN. They are being filled...')
        custom_interpolate(df)
        print('...interpolation finished! No missing data left.')
    else:
        print('No missing data \n')
    return df

<<<<<<< HEAD
def extract(df, horizon, anchor_key=0, filter_df=False):

=======
def extract(df, horizon):
>>>>>>> 0a4a09b9
    """
    Extract data from the input DataFrame and reshape it into a suitable input form for a LSTM cell

    Parameters
    ----------
    df : pandas.DataFrame
        The input DataFrame
    horizon : int
        The horizon/forecast length

    Returns
    -------
    ndarray
        A numpy input array
    """

    number_of_samples = df.shape[0] - horizon + 1
    idx_remove=[]
    if number_of_samples <= 0:
        number_of_samples = 1
    if df.ndim > 1:
        number_of_features = df.shape[1]
        reshaped_data = np.empty([number_of_samples, horizon, number_of_features])
        for i in range(number_of_samples):
            reshaped_data[i, :, :] = df.iloc[i:i + horizon, :]
            if isinstance(anchor_key, str) and anchor_key not in df.iloc[i].name:
                idx_remove.append(i)
    else:
        reshaped_data = np.empty([number_of_samples, horizon])
        for i in range(number_of_samples):
            reshaped_data[i, :] = df.iloc[i:i + horizon]
            if isinstance(anchor_key, str) and anchor_key not in df.iloc[i].name:
                idx_remove.append(i)
    if isinstance(anchor_key, str):
        reshaped_data = np.delete(reshaped_data, idx_remove, axis=0)
    if filter_df:
        filtered_df=df
        filtered_df=filtered_df.drop(filtered_df.index[idx_remove], inplace=True)
        return reshaped_data, filtered_df
    return reshaped_data

def scale(df, scaler):
    """
    Scales the given pandas.DataFrame using the specified scikit-learn scaler

    Parameters
    ----------
    df : pandas.DataFrame
        The input DataFrame
    scaler : sklearn.preprocessing scaler
        The scikit-learn scaler used by the model while training

    Returns
    -------
    pandas.DataFrame
        The scaled DataFrame
    """
    df_new = scaler.transform(df)
    df_new = pd.DataFrame(df_new, columns=df.columns)
    return df_new

def rescale(values, scaler):
    """
    Scale the given data back to its original representation

    Parameters
    ----------
    values : array-like, sparse matric of shape (n samples, n features)
        The data to be rescaled
    scaler : sklearn.preprocessing scaler
        The scaler that was used to scale the data originally

    Returns
    -------
    pandas.DataFrame
        A DataFrame containing the rescaled data
    """
    df_rescaled = pd.DataFrame(scaler.inverse_transform(values))
    return df_rescaled

def rescale_manually(net, output, targets, target_position=0, **PAR):
    """
    Manually rescales data that was previously scaled

    Parameters
    ----------
    net : plf_util.fc_network.EncoderDecoder
        The model that was used to generate the predictions.
    output : list
        A list containing predicted values. Each entry in the list is a set of predictions
    targets : torch.Tensor
        The actual or true values
    target_position : int, default = 0
        Which column of the data to rescale
    **PAR : dict
        A dictionary containing config parameters, see fc_train.py for more.

    Returns
    -------
    torch.Tensor
        The expected values of the prediction, after rescaling
    torch.Tensor
        The targets (untransformed)
    """
    #TODO: isn't this also in a function of datatuner
    #TODO: finish documentation
    #get parameters 'scale' and 'center'
    for group in PAR['feature_groups']:
        if group['features'] is not None and PAR['target_id'] in group['features']:
            scaler_name = group['name']
            scaler = net.scalers[scaler_name]
            scale = scaler.scale_.take(target_position)
            break  # assuming target column can only be scaled once

    if type(scaler) == RobustScaler:
        # customized inversion robust_scaler
        if scaler.center_.any() == False:  # no center shift applied
            center = 0
        else:
            center = scaler.center_.take(target_position)
        scale = scaler.scale_.take(
            target_position)  # The (scaled) interquartile range for each feature in the training set
    elif type(scaler) == StandardScaler:
        if scaler.mean_.take(target_position) == None:
            center = 0
        else:
            center = scaler.mean_.take(target_position)
        scale = scaler.scale_.take(target_position)
    elif type(scaler) == MinMaxScaler:
        range_min = scaler.feature_range[0]
        range_max = scaler.feature_range[1]
        data_max = scaler.data_max_.take(target_position)
        data_min = scaler.data_min_.take(target_position)
        scale = (data_max - data_min) / (range_max - range_min)
        center = data_min - range_min * scale
    #TODO: else options
    
    #rescale
    loss_type = net.criterion # check the name here
    targets_rescaled = (targets * scale) + center
    if loss_type == 'pinball':
        expected_values = (output[1]* scale)+center
        quantiles = (output[0]* scale)+center
    elif loss_type == 'nll_gauss' or loss_type == 'crps':
        expected_values = (output[0]* scale)+center
        variances = output[1]* (scale**2)
    #TODO: else options

    return expected_values, targets

def scale_all(df:pd.DataFrame, feature_groups, start_date = None, **_):
    """
    Scale and return the specified feature groups of the given DataFrame, each with their own
    scaler, beginning at the index 'start_date'

    Parameters
    ----------
    df : pandas.DataFrame
        The DataFrame with the data to be scaled
    feature_groups : array
        An array of dicts. Each dict has entries with the following keywords:
        - "name", stores the name of the feature group
        - "scaler", stores a list in which the first entry is the name of the feature
        group's scaler. Valid names are 'standard', 'robust' or 'minmax'. Additional
        entries in the list are for scaler parameters.
        - "features", stores a list with the names of the features belonging to the feature group
    start_date : int, default = None
        The index of the date from which to begin scaling

    Returns
    -------
    pandas.DataFrame
        A DataFrame with the scaled features/targets
    dict
        A dict of sklearn.preprocessing scalers with their corresponding feature group
        names (e.g."main", "add") as keywords

    Raises
    ------
    RuntimeError
        Raised when no scaler could be generated - invalid scaler name in config file.
    """
    # grouping should be an array of dicts.
    # each dict defines a scaler and the features to be scaled
    # returns a list of dataframes with the scaled features/targets, and the according scalers in a dict defined by the "name" keyword.
    # TODO should these be named for potential double scaling (name can be used as suffix in join)
    # TODO check if it is critical that we do not use fitted scalers in evaluate script
    scaled_features = pd.DataFrame(index=df.index)[start_date:]
    scalers = {}
    for group in feature_groups:
        df_to_scale = df.filter(group['features'])[start_date:]
        scaler = None

        if (group['scaler'] is None or group['scaler'][0] is None):
            if (group['name'] != 'aux'):
                print(group['name'] + ' features were not scaled, if this was unintentional check the config file.')
        elif(group['scaler'][0] == 'standard'):
            scaler = StandardScaler()
        elif(group['scaler'][0] == 'robust'):
            scaler = RobustScaler(quantile_range = (group['scaler'][1],group['scaler'][2]))
        elif(group['scaler'][0] == 'minmax'):
            scaler = MinMaxScaler(feature_range=(group['scaler'][1],group['scaler'][2]))
        else:
            raise RuntimeError("scaler could not be generated")

        if group['features'] is not None:
            df_to_scale = df.filter(group['features'])[start_date:]
            if scaler is not None:
                add_scaled_features = pd.DataFrame(scaler.fit_transform(df_to_scale), columns=df_to_scale.columns, index=df_to_scale.index)
                scaled_features = scaled_features.join(add_scaled_features)  #merge differently scaled dataframes
                scalers[group['name']] = scaler
            else:
                scaled_features = scaled_features.join(df_to_scale)

    return scaled_features, scalers

def constructDf(data, columns, train_split, forecast_horizon, history_horizon,
                interval=1, number_forecasts=0, limit_memory=False):
    """
    Construct and reorder data for training

    Parameters
    ----------
    data : pandas.DataFrame with all data
        The DataFrame containing all data to be reordered
    columns : list
        List of columns used in model target+exog
    train_split : float
        Fraction of data to use for training
    forecast_horizon : int
        The number of forecast steps into the future
    history_horizon : int
        The size of the history horizon
    interval : int, default = 1
        The number of time_steps between every forecast. By default, forecast with moving
        window of 1 timestep
    number_forecasts : int, default = 0
        The number of forecast.  By default, forecast over whole test-period
    limit_memory : bool, default = False
        Set to True when the history horizon should limit the recent memory

    Returns
    -------
    List
         A list of DataFrames for input
    List
        A list of DataFrames for output
    """
    train = []
    test = []

    train_test_split = int(train_split * len(data))
    df = data[columns]
    recent_memory = 0
    if number_forecasts == 0:
        number_forecasts = len(data)

    if history_horizon!=0 and limit_memory:
        recent_memory = max(0,train_test_split - history_horizon)

    for i in range(number_forecasts):
        forecast_start = train_test_split + 1 + interval * i
        if (forecast_start+forecast_horizon)>len(df):
            #break when end of test period is reached in next iteration.
            break
        train.append(pd.DataFrame(df.iloc[recent_memory:forecast_start], columns=df.columns))
        test.append(pd.DataFrame(df.iloc[forecast_start:forecast_start+forecast_horizon], columns=df.columns))
    return train, test<|MERGE_RESOLUTION|>--- conflicted
+++ resolved
@@ -170,12 +170,7 @@
         print('No missing data \n')
     return df
 
-<<<<<<< HEAD
 def extract(df, horizon, anchor_key=0, filter_df=False):
-
-=======
-def extract(df, horizon):
->>>>>>> 0a4a09b9
     """
     Extract data from the input DataFrame and reshape it into a suitable input form for a LSTM cell
 
