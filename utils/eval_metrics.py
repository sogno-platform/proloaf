--- conflicted
+++ resolved
@@ -742,13 +742,9 @@
     plt.xticks(positions, new_labels)
     ax.set_xlabel("Time of Day", fontsize=20)# assuming hourly resolution in most of the evaluations
     plt.autoscale(enable=True, axis='x', tight=True)
-<<<<<<< HEAD
-    plt.savefig(OUTPATH + 'eval_hour{}'.format(timestep))
-    plt.close(fig)
-=======
     plt.savefig(OUTPATH + 'eval_hour{}'.format(hour))
     plt.show(fig)
->>>>>>> 01b86ca8
+    plt.close(fig)
 
 
 def plot_metrics(rmse_horizon, sharpness_horizon, coverage_horizon, mis_horizon, OUTPATH, title):
