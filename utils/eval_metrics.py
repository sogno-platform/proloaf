# Copyright 2021 The ProLoaF Authors. All Rights Reserved.
#
# Licensed to the Apache Software Foundation (ASF) under one
# or more contributor license agreements.  See the NOTICE file
# distributed with this work for additional information
# regarding copyright ownership.  The ASF licenses this file
# to you under the Apache License, Version 2.0 (the
# "License"); you may not use this file except in compliance
# with the License.  You may obtain a copy of the License at
#
#  http://www.apache.org/licenses/LICENSE-2.0
#
# Unless required by applicable law or agreed to in writing,
# software distributed under the License is distributed on an
# "AS IS" BASIS, WITHOUT WARRANTIES OR CONDITIONS OF ANY
# KIND, either express or implied.  See the License for the
# specific language governing permissions and limitations
# under the License.
# ==============================================================================
"""
Implementations of different loss functions, as well as functions for evaluating model performance
"""
import numpy as np
import torch
import pandas as pd
import matplotlib.pyplot as plt

class loss:
    """
    Stores loss functions and how many parameters they have.

    Parameters
    ----------
    func : callable
        A callable loss function
    num_params : int
        Number of parameters
    """

    def __init__(self, func, num_params):
        self._func = func
        self.num_params = num_params

    def __call__(self, *args,**kwargs):
        return self._func(*args,**kwargs)

def nll_gauss(target, predictions:list, total = True):
    """
    Calculates gaussian negative log likelihood score

    Parameters
    ----------
    target : torch.Tensor
        True values of the target variable
    predictions : list
        - predictions[0] = expected_value, a torch.Tensor containing predicted expected values
        of the target variable
        - predictions[1] = log_variance, approx. equal to log(2*pi*sigma^2)
    total : bool, default = True
        - When total is set to True, return overall gaussian negative log likelihood loss
        - When total is set to False, return gaussian negative log likelihood loss along the horizon

    Returns
    -------
    torch.Tensor
        The gaussian negative log likelihood loss, which depending on the value of 'total'
        is either a scalar (overall loss) or 1d-array over the horizon, in which case it is
        expected to increase as we move along the horizon. Generally, lower is better.
    """

    assert len(predictions) == 2
    expected_value = predictions[0]
    log_variance = predictions[1]

    # y, y_pred, var_pred must have the same shape
    assert target.shape == expected_value.shape # target.shape = torch.Size([batchsize, horizon, # of target variables]) e.g.[64,40,1]
    assert target.shape == log_variance.shape

    squared_errors = (target - expected_value) ** 2
    if total:
        return torch.mean(squared_errors / (2 * log_variance.exp()) + 0.5 * log_variance)
    else:
        return torch.mean(squared_errors / (2 * log_variance.exp()) + 0.5 * log_variance, dim=0)

def pinball_loss(target, predictions:list, quantiles:list, total = True):
<<<<<<< HEAD
    #assert (len(predictions) == (len(quantiles) + 1))
    #quantiles = options

=======
>>>>>>> 0a4a09b9
    """
    Calculates pinball loss or quantile loss against the specified quantiles

    Parameters
    ----------
    target : torch.Tensor
        True values of the target variable
    predictions : list(torch.Tensor)
        predicted expected values of the target variable
    quantiles : float list
        Quantiles that we are estimating for
    total : bool, default = True
        Used in other loss functions to specify whether to return overall loss or loss over
        the horizon. Piball_loss only supports the former.

    Returns
    -------
    float
        The total quantile loss (the lower the better)

    Raises
    ------
    NotImplementedError
        When 'total' is set to False, as pinball_loss does not support loss over the horizon
    """

    #assert (len(predictions) == (len(quantiles) + 1))
    #quantiles = options

    if not total:
        raise NotImplementedError("Pinball_loss does not support loss over the horizon")
    loss = 0.0

    for i, quantile in enumerate(quantiles):
        assert 0 < quantile
        assert quantile < 1
        assert target.shape == predictions[i].shape
        errors = (target - predictions[i])
        loss += (torch.mean(torch.max(quantile * errors, (quantile - 1) * errors)))

    return loss

def quantile_score(target, predictions:list, quantiles:list, total = True):
    """
    Build upon the pinball loss, using the MSE to adjust the mean.

    Parameters
    ----------
    target : torch.Tensor
        True values of the target variable
    predictions : list (torch.Tensor)
        predicted expected values of the target variable
    quantiles : float list
        Quantiles that we are estimating for
    total : bool, default = True
        Used in other loss functions to specify whether to return overall loss or loss over
        the horizon. Quantile_score (as an extension of pinball_loss) only supports the former.

    Returns
    -------
    float
        The total pinball loss + the mse loss
    """

    #the quantile score builds upon the pinball loss,
    # we use the MSE to adjust the mean. one could also use 0.5 as third quantile,
    # but further code adjustments would be necessary then
    loss1 = pinball_loss(target, predictions, quantiles, total)
<<<<<<< HEAD
    #loss2 = pinball_loss(target, [predictions[2]], [0.5], total)
=======
>>>>>>> 0a4a09b9
    loss2 = rmse(target, [predictions[len(quantiles)]])

    return (loss1+loss2)

def crps_gaussian(target, predictions:list, total = True):
    """
    Computes normalized CRPS (continuous ranked probability score) of observations x
    relative to normally distributed forecasts with mean, mu, and standard deviation, sig.
    CRPS(N(mu, sig^2); x)

    Code Source: https://github.com/TheClimateCorporation/properscoring/blob/master/properscoring/_crps.py
    Formula taken from Equation (5):
    Calibrated Probablistic Forecasting Using Ensemble Model Output
    Statistics and Minimum CRPS Estimation. Gneiting, Raftery,
    Westveld, Goldman. Monthly Weather Review 2004
    http://journals.ametsoc.org/doi/pdf/10.1175/MWR2904.1

    Parameters
    ----------
    target : scalar or torch.Tensor
        The observation or set of observations.
    predictions : list
        - predictions[0] = mu, the mean of the forecast normal distribution (scalar or torch.Tensor)
        - predictions[1] = log_variance, The standard deviation of the forecast distribution (scalar or torch.Tensor)
    total : bool, default = True
        Used in other loss functions to specify whether to return overall loss or loss over
        the horizon. This function only supports the former.

    Returns
    -------
    torch.Tensor
        A scalar with the overall CRPS score. (lower the better )

    Raises
    ------
    NotImplementedError
        When 'total' is set to False, as crps_gaussian does not support loss over the horizon
    """

    assert len(predictions) == 2
    mu = predictions[0]
    log_variance = predictions[1]

    if not total:
        raise NotImplementedError("crps_gaussian does not support loss over the horizon")
    sig = torch.exp(log_variance * 0.5)
    norm_dist = torch.distributions.normal.Normal(0, 1)
    # standadized x
    sx = (target - mu) / sig
    pdf = torch.exp(norm_dist.log_prob(sx))
    cdf = norm_dist.cdf(sx)
    pi_inv = 1. / np.sqrt(np.pi)
    # the actual crps
    crps = sig * (sx * (2 * cdf - 1) + 2 * pdf - pi_inv)
    return torch.mean(crps)

def residuals(target, predictions:list, total = True):
    """
        Calculates mean squared error

        Parameters
        ----------
        target          : torch.Tensor
                          true values of the target variable
        predictions     : torch.Tensor
                          predicted expected values of the target variable

        Returns
        -------
        1)float    : total mse (lower the better)
        2)1d-array :  mse loss along the horizon (lower the better)
                    --- it is expected to increase as we move along the horizon

        """
    if predictions[0].shape != target.shape:
        raise ValueError('dimensions of predictions and targets need to be compatible')

    error = target - predictions[0]
    if total:
        return torch.mean(error)
    else:
        return torch.mean(error, dim=0)

def mse(target, predictions:list, total = True):
    """
    Calculate the mean squared error (MSE)

    Parameters
    ----------
    target : torch.Tensor
        The true values of the target variable
    predictions : torch.Tensor
        predicted expected values of the target variable
    total : bool, default = True
        - When total is set to True, return overall MSE
        - When total is set to False, return MSE along the horizon

    Returns
    -------
    torch.Tensor
        The MSE, which depending on the value of 'total' is either a scalar (overall loss)
        or 1d-array over the horizon, in which case it is expected to increase as we move
        along the horizon. Generally, lower is better.

    Raises
    ------
    ValueError
        When the dimensions of the predictions and targets are not compatible
    """

    if predictions[0].shape != target.shape:
        raise ValueError('dimensions of predictions and targets need to be compatible')

    squared_errors = (target - predictions[0]) ** 2
    if total:
        return torch.mean(squared_errors)
    else:
        return torch.mean(squared_errors, dim=0)

def rmse(target, predictions:list, total = True):
    """
    Calculate the root mean squared error

    Parameters
    ----------
    target : torch.Tensor
        true values of the target variable
    predictions : torch.Tensor
        predicted expected values of the target variable
    total : bool, default = True
        - When total is set to True, return overall rmse
        - When total is set to False, return rmse along the horizon

    Returns
    -------
    torch.Tensor
        The rmse, which depending on the value of 'total' is either a scalar (overall loss)
        or 1d-array over the horizon, in which case it is expected to increase as we move
        along the horizon. Generally, lower is better.

    Raises
    ------
    ValueError
        When the dimensions of the predictions and targets are not compatible
    """

    if predictions[0].shape != target.shape:
        raise ValueError('dimensions of predictions and targets need to be compatible')

    squared_errors = (target - predictions[0]) ** 2
    if total:
        return torch.mean(squared_errors).sqrt()
    else:
        return torch.mean(squared_errors, dim=0).sqrt()

def mape(target, predictions:list, total = True):
    """
    Calculate root mean absolute error (mean absolute percentage error in %)

    Parameters
    ----------
    targets : torch.Tensor
        true values of the target variable
    predictions : list
        - predictions[0] = predicted expected values of the target variable (torch.Tensor)
    total : bool, default = True
        Used in other loss functions to specify whether to return overall loss or loss over
        the horizon. This function only supports the former.

    Returns
    -------
    torch.Tensor
        A scalar with the mean absolute percentage error in % (lower the better)

    Raises
    ------
    NotImplementedError
        When 'total' is set to False, as MAPE does not support loss over the horizon
    """
    
    if not total:
        raise NotImplementedError("MAPE does not support loss over the horizon")

    return torch.mean(torch.abs((target - predictions[0]) / target)) * 100

<<<<<<< HEAD
def mase(target, predictions:list, freq=1, total = True, insample_target=None):

=======
def mase(target, predictions:list, freq, insample, total = True):
>>>>>>> 0a4a09b9
    """
    Calculate the mean absolute scaled error (MASE)

    (https://en.wikipedia.org/wiki/Mean_absolute_scaled_error)
    For more clarity, please refer to the following paper
    https://www.nuffield.ox.ac.uk/economics/Papers/2019/2019W01_M4_forecasts.pdf

<<<<<<< HEAD
        Parameters
        ----------
        target   : torch.Tensor
                     series input data for predicting a forecast
        y_test     : torch.Tensor
                     true values of the target variable
        y_hat_test : torch.Tensor
                     predicted values of the target variable
        freq        : int scalar
                     frequency of season type considered, default: 1-step
=======
>>>>>>> 0a4a09b9

    Parameters
    ----------
    target : torch.Tensor
        true values of the target variable
    predictions : list
        - predictions[0] = y_hat_test, predicted expected values of the target variable (torch.Tensor)
    freq : int scalar
        frequency of season type considered
    total : bool, default = True
        Used in other loss functions to specify whether to return overall loss or loss over
        the horizon. This function only supports the former.

    Returns
    -------
    torch.Tensor
        A scalar with the overall MASE (lower the better)

    Raises
    ------
    NotImplementedError
        When 'total' is set to False, as MASE does not support loss over the horizon
    """
    
    if not total:
        raise NotImplementedError("mase does not support loss over the horizon")
    
    y_hat_test = predictions[0]
<<<<<<< HEAD
    if insample_target==None: y_hat_naive = torch.roll(target,freq,0)# shift all values by frequency, so that at time t,
    # y_hat_naive returns the value of insample [t-freq], as the first values are 0-freq = negative,
    # all values at the beginning are filled with values of the end of the tensor. so to not falsify the evaluation,
    # exclude all terms before freq
    else: y_hat_naive = insample_target
    
    masep = torch.mean(torch.abs(target[freq:] - y_hat_naive[freq:]))
    # denominator is the mean absolute error of the "seasonal naive forecast method"
    return torch.mean(torch.abs(target[freq:] - y_hat_test[freq:])) / masep
=======
    y_hat_naive = insample.clone()
    y_hat_naive.roll(freq)
    # y_hat_naive = insample.clone()

    # for i in range(freq, insample.shape[0]):
    #     y_hat_naive[i] = insample[(i - freq)]
    # before: asep = torch.mean(torch.abs(insample[freq:] - y_hat_naive[freq:]))
    masep = torch.mean(torch.abs(insample[:,freq:] - y_hat_naive[:,freq:]))
    # denominator is the mean absolute error of the one-step "seasonal naive forecast method"
    # on the training set
    # this works one input sample for multiple horizon
    # to work on the whole set of the test data, we have to extend it. by calculating for each row/input sample in the test set
    return torch.mean(torch.abs(target - y_hat_test)) / masep
>>>>>>> 0a4a09b9

def sharpness(target, predictions:list, total = True):
    """
    Calculate the mean size of the intervals, called the sharpness (lower the better)

    Parameters
    ----------
    target : torch.Tensor
        The true values of the target variable
    predictions : list
        - predictions[0] = y_pred_upper, predicted upper limit of the target variable (torch.Tensor)
        - predictions[1] = y_pred_lower, predicted lower limit of the target variable (torch.Tensor)
    total : bool, default = True
        - When total is set to True, return overall sharpness
        - When total is set to False, return sharpness along the horizon

    Returns
    -------
    torch.Tensor
        The shaprness, which depending on the value of 'total' is either a scalar (overall sharpness)
        or 1d-array over the horizon, in which case it is expected to increase as we move
        along the horizon. Generally, lower is better.

    """

    assert len(predictions) == 2
    y_pred_upper = predictions[0]
    y_pred_lower = predictions[1]
    if total:
        return torch.mean(y_pred_upper - y_pred_lower)
    else:
        return torch.mean(y_pred_upper - y_pred_lower, dim=0)


def picp(target, predictions:list, total = True):
    """
    Calculate PICP (prediction interval coverage probability) or simply the % of true
    values in the predicted intervals

    Parameters
    ----------
    targets : torch.Tensor
        true values of the target variable
    predictions : list
        - predictions[0] = y_pred_upper, predicted upper limit of the target variable (torch.Tensor)
        - predictions[1] = y_pred_lower, predicted lower limit of the target variable (torch.Tensor)
    total : bool, default = True
        - When total is set to True, return overall PICP
        - When total is set to False, return PICP along the horizon

    Returns
    -------
    torch.Tensor
        The PICP, which depending on the value of 'total' is either a scalar (PICP in %, for
        significance level alpha = 0.05, PICP should >= 95%)
        or 1d-array over the horizon, in which case it is expected to decrease as we move
        along the horizon. Generally, higher is better.
    """

    # coverage_horizon = torch.zeros(targets.shape[1], device= targets.device,requires_grad=True)
    # for i in range(targets.shape[1]):
    #     # for each step in forecast horizon, calcualte the % of true values in the predicted interval
    #     coverage_horizon[i] = (torch.sum((targets[:, i] > y_pred_lower[:, i]) &
    #                             (targets[:, i] <= y_pred_upper[:, i])) / targets.shape[0]) * 100
    assert len(predictions) == 2
    #torch.set_printoptions(precision=5)
    y_pred_upper = predictions[0]
    y_pred_lower = predictions[1]
    coverage_horizon = 100. * (torch.sum((target > y_pred_lower) &
                                         (target <= y_pred_upper), dim=0)) / target.shape[0]

    coverage_total = torch.sum(coverage_horizon) / target.shape[1]
    if total:
        return coverage_total
    else:
        return coverage_horizon

def picp_loss(target, predictions, total = True):
    """
    Calculate 1 - PICP (see eval_metrics.picp for more details)

    target : torch.Tensor
        The true values of the target variable
    predictions : list
        - predictions[0] = y_pred_upper, predicted upper limit of the target variable (torch.Tensor)
        - predictions[1] = y_pred_lower, predicted lower limit of the target variable (torch.Tensor)
    total : bool, default = True
        - When total is set to True, return a scalar value for 1- PICP
        - When total is set to False, return 1-PICP along the horizon

    Returns
    -------
    torch.Tensor
        Returns 1-PICP, either as a scalar or over the horizon
    """
    return 1-picp(target, predictions, total)

def mis(target, predictions:list, alpha=0.05, total = True):
    """
    Calculate MIS (mean interval score) without scaling by seasonal difference

    This metric combines both the sharpness and PICP metrics into a scalar value
    For more,please refer to https://www.m4.unic.ac.cy/wp-content/uploads/2018/03/M4-Competitors-Guide.pdf

    Parameters
    ----------
    target : torch.Tensor
        true values of the target variable
    predictions : list
        - predictions[0] = y_pred_upper, predicted upper limit of the target variable (torch.Tensor)
        - predictions[1] = y_pred_lower, predicted lower limit of the target variable (torch.Tensor)
                        predicted lower limit of the target variable
    alpha : float
        The significance level for the prediction interval
    total : bool, default = True
        - When total is set to True, return overall MIS
        - When total is set to False, return MIS along the horizon

    Returns
    -------
    torch.Tensor
        The MIS, which depending on the value of 'total' is either a scalar (overall MIS)
        or 1d-array over the horizon, in which case it is expected to increase as we move
        along the horizon. Generally, lower is better.

    """

    assert len(predictions) == 2
    y_pred_upper = predictions[0]
    y_pred_lower = predictions[1]

    mis_horizon = torch.zeros(target.shape[1])

    for i in range(target.shape[1]):
        # calculate penalty for large prediction interval
        large_PI_penalty = torch.sum(y_pred_upper[:, i] - y_pred_lower[:, i])

        # calculate under estimation penalty
        diff_lower = y_pred_lower[:, i] - target[:, i]
        under_est_penalty = (2 / alpha) * torch.sum(diff_lower[diff_lower>0])
                            
        # calcualte over estimation penalty
        diff_upper = target[:, i] - y_pred_upper[:, i]
        over_est_penalty = (2 / alpha) * torch.sum(diff_upper[diff_upper>0])
                            
        # combine all the penalties
        mis_horizon[i] = (large_PI_penalty + under_est_penalty + over_est_penalty) / target.shape[0]

    mis_total = torch.sum(mis_horizon) / target.shape[1]

    if total:
        return mis_total
    else:
        return mis_horizon

def rae(target, predictions: list, total=True):
    """
    Calculate the RAE (Relative Absolute Error) compared to a naive forecast that only
    assumes that the future will produce the average of the past observations

    Parameters
    ----------
    target : torch.Tensor
        true values of the target variable
    predictions : list
        - predictions[0] = y_hat_test, predicted expected values of the target variable (torch.Tensor)
    total : bool, default = True
        Used in other loss functions to specify whether to return overall loss or loss over
        the horizon. This function only supports the former.

    Returns
    -------
    torch.Tensor
        A scalar with the overall RAE (the lower the better)

    Raises
    ------
    NotImplementedError
        When 'total' is set to False, as rae does not support loss over the horizon
    """

    y_hat_test = predictions[0]
    y_hat_naive = target
    y_hat_naive = torch.mean(target)

    if not total:
        raise NotImplementedError("rae does not support loss over the horizon")

    # denominator is the mean absolute error of the preidicity dependent "naive forecast method"
    # on the test set -->outsample
    return torch.mean(torch.abs(target - y_hat_test)) / torch.mean(torch.abs(target - y_hat_naive))


def nmae(target, predictions: list, total=True):
    """
    Calculates normalized absolute error
    nMAE is different from MAPE in that the average of mean error is normalized over the average of all the actual values

    Parameters
    ----------
    target : torch.Tensor
        true values of the target variable
    predictions : list
        - predictions[0] = y_hat_test, predicted expected values of the target variable (torch.Tensor)
    total : bool, default = True
        Used in other loss functions to specify whether to return overall loss or loss over
        the horizon. This function only supports the former.

    Returns
    -------
    torch.Tensor
        A scalar with the overall nmae (the lower the better)

    Raises
    ------
    NotImplementedError
        When 'total' is set to False, as nmae does not support loss over the horizon
    """

    if not total:
        raise NotImplementedError("nmae does not support loss over the horizon")

    y_hat_test = predictions[0]

    return torch.sum(torch.abs(target - y_hat_test)) / torch.sum(torch.abs(target))

<<<<<<< HEAD

def results_table(models, mse, rmse, mase, rae, mae, sharpness, coverage, mis, quantile_score=0, save_to_disc=False):
    """
    Put the models' scores for the given metrics in a DataFrame.

    Parameters
    ----------
    models : string list or None
        The names of the models to use as index e.g. "gc17ct_GRU_gnll_test_hp"
    mse : torch.Tensor, float or ndarray
        The value(s) for mean squared error
    rmse : torch.Tensor, float or ndarray
        The value(s) for root mean squared error
    sharpness : torch.Tensor, float or ndarray
        The value(s) for sharpness
    coverage : torch.Tensor, float or ndarray
        The value(s) for PICP (prediction interval coverage probability or % of true
        values in the predicted intervals)
    mis : torch.Tensor, float or ndarray
        The value(s) for mean interval score
    quantile_score : torch.Tensor, float or ndarray
        The value(s) for quantile score
=======
def results_table(models, mse, rmse, mase, rae, mae, sharpness, coverage, mis, save_to_disc=False):
    """
    Put the models' scores for the given metrics in a DataFrame, optionally save them to disc

    Parameters
    ----------
    models : string list
        The names of the models to use as index e.g. "gc17ct_GRU_gnll_test_hp"
    mse : numpy.ndarray
        The value(s) for mean squared error
    rmse : numpy.ndarray
        The value(s) for root mean squared error
    mase :  numpy.ndarray
        The value(s) for mean absolute scaled error
    rae :  numpy.ndarray
        The value(s) for relative absolute error
    mae :  numpy.ndarray
        The value(s) for normalized absolute error
    sharpness : numpy.ndarray
        The value(s) for sharpness
    coverage : numpy.ndarray
        The value(s) for PICP (prediction interval coverage probability or % of true
        values in the predicted intervals)
    mis : numpy.ndarray
        The value(s) for mean interval score
    save_to_disc : bool, default = False
        If True, save the scores to the hard drive as a csv
>>>>>>> 0a4a09b9

    Returns
    -------
    pandas.DataFrame
<<<<<<< HEAD
        A DataFrame containing the models' scores for the given metrics

    """
=======
        A DataFrame containing the models' scores for the given metrics
    """

>>>>>>> 0a4a09b9
    data = {
        'MSE': mse,
        'RMSE': rmse,
        'MASE':mase,
        'RAE':rae,
        'nMAE':mae,
        'Mean sharpness': sharpness,
        'Mean PICP': coverage,
        'Mean IS': mis,
        'Quantile Score': quantile_score}

    results_df = pd.DataFrame(data, index=[models])
    if(save_to_disc):
        results_df.to_csv(save_to_disc+models+'.csv', sep=';', index=True)

    return results_df


def evaluate_hours(target, pred, y_pred_upper, y_pred_lower, hour, OUTPATH, limit, actual_hours=None):
    """
<<<<<<< HEAD
    Create a matplotlib.pyplot.subplot to compare true and predicted values

    Save the resulting plot at (OUTPATH + 'eval_hour{}'.format(hour))

    Parameters
    ----------
    target : ndarray
        Numpy array containing true values
    pred : ndarray
        Numpy array containing predicted values
    y_pred_upper : ndarray
        Numpy array containing upper limit of prediction confidence interval
    y_pred_lower : ndarray
        Numpy array containing lower limit of prediction confidence interval
    hour : int
        The hour of the prediction
    OUTPATH : string
        Path to where the plot should be saved
    limit : float
        The cap limit. Used to draw a horizontal line with height = limit.
    actual_hours : pandas.Series, default = None
        The actual time from the data set

    """
    fig, ax = plt.subplots(figsize=(10, 6))
=======
    Create a matplotlib.pyplot.subplot to compare true and predicted values
    Save the resulting plot at (OUTPATH + 'eval_hour{}'.format(hour))

    Parameters
    ----------
    target : ndarray
        Numpy array containing true values
    pred : ndarray
        Numpy array containing predicted values
    y_pred_upper : ndarray
        Numpy array containing upper limit of prediction confidence interval
    y_pred_lower : ndarray
        Numpy array containing lower limit of prediction confidence interval
    hour : int
        The hour of the prediction
    OUTPATH : string
        Path to where the plot should be saved
    limit : float
        The cap limit. Used to draw a horizontal line with height = limit.
    actual_hours : pandas.Series, default = None
        The actual time from the data set
    """

    fig, ax = plt.subplots(1)
>>>>>>> 0a4a09b9
    ax.plot(target, '.-k', label="Truth")  # true values
    ax.plot(pred, 'b', label='Predicted')
    # insert actual time
    if(actual_hours.dt.hour.any()):
        ax.set_title(actual_hours.iloc[0].strftime("%a, %Y-%m-%d"), fontsize=20)
    else:
        ax.set_title('Forecast along horizon', fontsize=22)
    ax.fill_between(np.arange(pred.shape[0]), pred.squeeze(), y_pred_upper.squeeze(), alpha=0.1, color='g')
    ax.fill_between(np.arange(pred.shape[0]), y_pred_lower.squeeze(), pred.squeeze(), alpha=0.1, color='g')

    ax.set_xlabel("Hour", fontsize=18)
    ax.set_ylabel("Scaled Residual Load (-1,1)", fontsize=20)
    ax.legend(fontsize=20)
    ax.grid(b=True, linestyle='-')
    if(limit):
        plt.axhline(linewidth=2, color='r', y=limit)
    ax.grid()
    positions = range(0, len(pred), 2)
    labels = actual_hours.dt.hour.to_numpy()
    new_labels = labels[positions]
    plt.xticks(positions, new_labels)
    ax.set_xlabel("Hour of Day", fontsize=20)
    plt.autoscale(enable=True, axis='x', tight=True)
    plt.savefig(OUTPATH + 'eval_hour{}'.format(hour))
    plt.close(fig)


def plot_metrics(rmse_horizon, sharpness_horizon, coverage_horizon, mis_horizon, OUTPATH, title):
    """
<<<<<<< HEAD
    Create a matplotlib.pyplot.figure with plots for the given metrics

    Save the resulting figure at (OUTPATH + 'metrics_plot')

    Parameters
    ----------
    rmse_horizon : ndarray
        The values for the root mean square error over the horizon
    sharpness_horizon : ndarray
        The values for the sharpness over the horizon
    coverage_horizon : ndarray
        The values for the PICP (prediction interval coverage probability or % of true
        values in the predicted intervals) over the horizon
    mis_horizon : ndarray
        The values for the mean interval score over the horizon
    OUTPATH : string
        The path to where the figure should be saved
    title : string
        The text for a centered title for the figure

=======
    Create a matplotlib.pyplot.figure with plots for the given metrics
    Save the resulting figure at (OUTPATH + 'metrics_plot')

    Parameters
    ----------
    rmse_horizon : ndarray
        The values for the root mean square error over the horizon
    sharpness_horizon : ndarray
        The values for the sharpness over the horizon
    coverage_horizon : ndarray
        The values for the PICP (prediction interval coverage probability or % of true 
        values in the predicted intervals) over the horizon
    mis_horizon : ndarray
        The values for the mean interval score over the horizon
    OUTPATH : string
        The path to where the figure should be saved
    title : string
        The text for a centered title for the figure
>>>>>>> 0a4a09b9
    """

    with plt.style.context('seaborn'):
        fig = plt.figure(figsize=(16, 12))
        st = fig.suptitle(title, fontsize=25)
        plt.rc('xtick', labelsize=15)
        plt.rc('ytick', labelsize=15)

        ax_rmse = plt.subplot(2, 2, 1)
        ax_sharpness = plt.subplot(2, 2, 3)
        ax_PICP = plt.subplot(2, 2, 2)
        ax_MSIS = plt.subplot(2, 2, 4)

        ax_rmse.plot(rmse_horizon, label='rmse')
        ax_rmse.set_title('RMSE along horizon', fontsize=22)
        ax_rmse.set_xlabel("Hour", fontsize=18)
        ax_rmse.set_ylabel("RMSE", fontsize=20)
        ax_rmse.legend(fontsize=20)
        ax_rmse.grid(b=True, linestyle='-')

        ax_sharpness.plot(sharpness_horizon, label='sharpness')
        ax_sharpness.set_title('sharpness along horizon', fontsize=22)
        ax_sharpness.set_xlabel("Hour", fontsize=18)
        ax_sharpness.set_ylabel("sharpness", fontsize=20)
        ax_sharpness.legend(fontsize=20)
        ax_sharpness.grid(b=True, linestyle='-')

        ax_PICP.plot(coverage_horizon, label='coverage')
        ax_PICP.set_title('coverage along horizon', fontsize=22)
        ax_PICP.set_xlabel("Hour", fontsize=18)
        ax_PICP.set_ylabel("coverage in %", fontsize=20)
        ax_PICP.legend(fontsize=20)
        ax_PICP.grid(b=True, linestyle='-')

        ax_MSIS.plot(mis_horizon, label='MIS')
        ax_MSIS.set_title('Mean Interval score', fontsize=22)
        ax_MSIS.set_xlabel("Hour", fontsize=18)
        ax_MSIS.set_ylabel("MIS", fontsize=20)
        ax_MSIS.legend(fontsize=20)
        ax_MSIS.grid(b=True, linestyle='-')

        st.set_y(1.08)
        fig.subplots_adjust(top=0.95)
        plt.tight_layout()
        plt.savefig(OUTPATH + title+'_metrics_plot')
        # plt.show()<|MERGE_RESOLUTION|>--- conflicted
+++ resolved
@@ -83,12 +83,6 @@
         return torch.mean(squared_errors / (2 * log_variance.exp()) + 0.5 * log_variance, dim=0)
 
 def pinball_loss(target, predictions:list, quantiles:list, total = True):
-<<<<<<< HEAD
-    #assert (len(predictions) == (len(quantiles) + 1))
-    #quantiles = options
-
-=======
->>>>>>> 0a4a09b9
     """
     Calculates pinball loss or quantile loss against the specified quantiles
 
@@ -157,10 +151,7 @@
     # we use the MSE to adjust the mean. one could also use 0.5 as third quantile,
     # but further code adjustments would be necessary then
     loss1 = pinball_loss(target, predictions, quantiles, total)
-<<<<<<< HEAD
     #loss2 = pinball_loss(target, [predictions[2]], [0.5], total)
-=======
->>>>>>> 0a4a09b9
     loss2 = rmse(target, [predictions[len(quantiles)]])
 
     return (loss1+loss2)
@@ -346,12 +337,8 @@
 
     return torch.mean(torch.abs((target - predictions[0]) / target)) * 100
 
-<<<<<<< HEAD
 def mase(target, predictions:list, freq=1, total = True, insample_target=None):
 
-=======
-def mase(target, predictions:list, freq, insample, total = True):
->>>>>>> 0a4a09b9
     """
     Calculate the mean absolute scaled error (MASE)
 
@@ -359,19 +346,6 @@
     For more clarity, please refer to the following paper
     https://www.nuffield.ox.ac.uk/economics/Papers/2019/2019W01_M4_forecasts.pdf
 
-<<<<<<< HEAD
-        Parameters
-        ----------
-        target   : torch.Tensor
-                     series input data for predicting a forecast
-        y_test     : torch.Tensor
-                     true values of the target variable
-        y_hat_test : torch.Tensor
-                     predicted values of the target variable
-        freq        : int scalar
-                     frequency of season type considered, default: 1-step
-=======
->>>>>>> 0a4a09b9
 
     Parameters
     ----------
@@ -400,7 +374,6 @@
         raise NotImplementedError("mase does not support loss over the horizon")
     
     y_hat_test = predictions[0]
-<<<<<<< HEAD
     if insample_target==None: y_hat_naive = torch.roll(target,freq,0)# shift all values by frequency, so that at time t,
     # y_hat_naive returns the value of insample [t-freq], as the first values are 0-freq = negative,
     # all values at the beginning are filled with values of the end of the tensor. so to not falsify the evaluation,
@@ -410,21 +383,6 @@
     masep = torch.mean(torch.abs(target[freq:] - y_hat_naive[freq:]))
     # denominator is the mean absolute error of the "seasonal naive forecast method"
     return torch.mean(torch.abs(target[freq:] - y_hat_test[freq:])) / masep
-=======
-    y_hat_naive = insample.clone()
-    y_hat_naive.roll(freq)
-    # y_hat_naive = insample.clone()
-
-    # for i in range(freq, insample.shape[0]):
-    #     y_hat_naive[i] = insample[(i - freq)]
-    # before: asep = torch.mean(torch.abs(insample[freq:] - y_hat_naive[freq:]))
-    masep = torch.mean(torch.abs(insample[:,freq:] - y_hat_naive[:,freq:]))
-    # denominator is the mean absolute error of the one-step "seasonal naive forecast method"
-    # on the training set
-    # this works one input sample for multiple horizon
-    # to work on the whole set of the test data, we have to extend it. by calculating for each row/input sample in the test set
-    return torch.mean(torch.abs(target - y_hat_test)) / masep
->>>>>>> 0a4a09b9
 
 def sharpness(target, predictions:list, total = True):
     """
@@ -651,7 +609,6 @@
 
     return torch.sum(torch.abs(target - y_hat_test)) / torch.sum(torch.abs(target))
 
-<<<<<<< HEAD
 
 def results_table(models, mse, rmse, mase, rae, mae, sharpness, coverage, mis, quantile_score=0, save_to_disc=False):
     """
@@ -674,48 +631,15 @@
         The value(s) for mean interval score
     quantile_score : torch.Tensor, float or ndarray
         The value(s) for quantile score
-=======
-def results_table(models, mse, rmse, mase, rae, mae, sharpness, coverage, mis, save_to_disc=False):
-    """
-    Put the models' scores for the given metrics in a DataFrame, optionally save them to disc
-
-    Parameters
-    ----------
-    models : string list
-        The names of the models to use as index e.g. "gc17ct_GRU_gnll_test_hp"
-    mse : numpy.ndarray
-        The value(s) for mean squared error
-    rmse : numpy.ndarray
-        The value(s) for root mean squared error
-    mase :  numpy.ndarray
-        The value(s) for mean absolute scaled error
-    rae :  numpy.ndarray
-        The value(s) for relative absolute error
-    mae :  numpy.ndarray
-        The value(s) for normalized absolute error
-    sharpness : numpy.ndarray
-        The value(s) for sharpness
-    coverage : numpy.ndarray
-        The value(s) for PICP (prediction interval coverage probability or % of true
-        values in the predicted intervals)
-    mis : numpy.ndarray
-        The value(s) for mean interval score
     save_to_disc : bool, default = False
         If True, save the scores to the hard drive as a csv
->>>>>>> 0a4a09b9
 
     Returns
     -------
     pandas.DataFrame
-<<<<<<< HEAD
         A DataFrame containing the models' scores for the given metrics
-
-    """
-=======
-        A DataFrame containing the models' scores for the given metrics
-    """
-
->>>>>>> 0a4a09b9
+    """
+    
     data = {
         'MSE': mse,
         'RMSE': rmse,
@@ -736,9 +660,7 @@
 
 def evaluate_hours(target, pred, y_pred_upper, y_pred_lower, hour, OUTPATH, limit, actual_hours=None):
     """
-<<<<<<< HEAD
-    Create a matplotlib.pyplot.subplot to compare true and predicted values
-
+    Create a matplotlib.pyplot.subplot to compare true and predicted values.
     Save the resulting plot at (OUTPATH + 'eval_hour{}'.format(hour))
 
     Parameters
@@ -762,32 +684,6 @@
 
     """
     fig, ax = plt.subplots(figsize=(10, 6))
-=======
-    Create a matplotlib.pyplot.subplot to compare true and predicted values
-    Save the resulting plot at (OUTPATH + 'eval_hour{}'.format(hour))
-
-    Parameters
-    ----------
-    target : ndarray
-        Numpy array containing true values
-    pred : ndarray
-        Numpy array containing predicted values
-    y_pred_upper : ndarray
-        Numpy array containing upper limit of prediction confidence interval
-    y_pred_lower : ndarray
-        Numpy array containing lower limit of prediction confidence interval
-    hour : int
-        The hour of the prediction
-    OUTPATH : string
-        Path to where the plot should be saved
-    limit : float
-        The cap limit. Used to draw a horizontal line with height = limit.
-    actual_hours : pandas.Series, default = None
-        The actual time from the data set
-    """
-
-    fig, ax = plt.subplots(1)
->>>>>>> 0a4a09b9
     ax.plot(target, '.-k', label="Truth")  # true values
     ax.plot(pred, 'b', label='Predicted')
     # insert actual time
@@ -817,28 +713,6 @@
 
 def plot_metrics(rmse_horizon, sharpness_horizon, coverage_horizon, mis_horizon, OUTPATH, title):
     """
-<<<<<<< HEAD
-    Create a matplotlib.pyplot.figure with plots for the given metrics
-
-    Save the resulting figure at (OUTPATH + 'metrics_plot')
-
-    Parameters
-    ----------
-    rmse_horizon : ndarray
-        The values for the root mean square error over the horizon
-    sharpness_horizon : ndarray
-        The values for the sharpness over the horizon
-    coverage_horizon : ndarray
-        The values for the PICP (prediction interval coverage probability or % of true
-        values in the predicted intervals) over the horizon
-    mis_horizon : ndarray
-        The values for the mean interval score over the horizon
-    OUTPATH : string
-        The path to where the figure should be saved
-    title : string
-        The text for a centered title for the figure
-
-=======
     Create a matplotlib.pyplot.figure with plots for the given metrics
     Save the resulting figure at (OUTPATH + 'metrics_plot')
 
@@ -857,7 +731,6 @@
         The path to where the figure should be saved
     title : string
         The text for a centered title for the figure
->>>>>>> 0a4a09b9
     """
 
     with plt.style.context('seaborn'):
