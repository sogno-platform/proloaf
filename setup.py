# Copyright 2021 The ProLoaF Authors. All Rights Reserved.
#
# Licensed to the Apache Software Foundation (ASF) under one
# or more contributor license agreements.  See the NOTICE file
# distributed with this work for additional information
# regarding copyright ownership.  The ASF licenses this file
# to you under the Apache License, Version 2.0 (the
# "License"); you may not use this file except in compliance
# with the License.  You may obtain a copy of the License at
#
#  http://www.apache.org/licenses/LICENSE-2.0
#
# Unless required by applicable law or agreed to in writing,
# software distributed under the License is distributed on an
# "AS IS" BASIS, WITHOUT WARRANTIES OR CONDITIONS OF ANY
# KIND, either express or implied.  See the License for the
# specific language governing permissions and limitations
# under the License.
# ==============================================================================
"""
Standard module setup.py script - Holds the functions and classes of the general model architecture
"""
try:
    from setuptools import setup
except ImportError:
    from distutils.core import setup

from setuptools import find_packages

if __name__ == "__main__":
    setup(
<<<<<<< HEAD
        name='proloaf_utils',
        version='0.1',
        packages=['utils'],
        license='Apache License 2.0',
        url='https://git.rwth-aachen.de/acs/public/automation/plf/proloaf/-/tree/72-implement-openstf-interface/utils',
        install_requires = [
            'numpy',
            'pandas',
            'matplotlib',
            'torch',
            'sklearn',
            'datetime'
        ]
=======
        name="proloafutils",
        version="0.2.0",
        packages=["proloafutils"],
        package_dir={"proloafutils": "utils"},
        license="Apache License 2.0",
        url="https://git.rwth-aachen.de/acs/public/automation/plf/proloaf/-/tree/develop/utils",
        install_requires=[
            "numpy",
            "pandas",
            "matplotlib",
            "torch",
            "sklearn",
            "datetime",
        ],
>>>>>>> abfe0323
    )<|MERGE_RESOLUTION|>--- conflicted
+++ resolved
@@ -29,21 +29,6 @@
 
 if __name__ == "__main__":
     setup(
-<<<<<<< HEAD
-        name='proloaf_utils',
-        version='0.1',
-        packages=['utils'],
-        license='Apache License 2.0',
-        url='https://git.rwth-aachen.de/acs/public/automation/plf/proloaf/-/tree/72-implement-openstf-interface/utils',
-        install_requires = [
-            'numpy',
-            'pandas',
-            'matplotlib',
-            'torch',
-            'sklearn',
-            'datetime'
-        ]
-=======
         name="proloafutils",
         version="0.2.0",
         packages=["proloafutils"],
@@ -58,5 +43,4 @@
             "sklearn",
             "datetime",
         ],
->>>>>>> abfe0323
     )